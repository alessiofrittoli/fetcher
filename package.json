{
	"name": "@alessiofrittoli/fetcher",
	"version": "0.1.0-alpha.1",
	"description": "Typescript fetch/xhr utilities",
	"author": {
		"name": "Alessio Frittoli",
		"email": "info@alessiofrittoli.it",
		"url": "https://alessiofrittoli.it"
	},
	"license": "MIT",
	"funding": [
		{
			"type": "github",
			"url": "https://github.com/sponsors/alessiofrittoli"
		}
	],
	"keywords": [
		"fetch",
		"ajax"
	],
	"homepage": "https://github.com/alessiofrittoli/fetcher#readme",
	"bugs": {
		"url": "https://github.com/alessiofrittoli/fetcher/issues",
		"email": "info@alessiofrittoli.it"
	},
	"repository": {
		"type": "git",
		"url": "git+https://github.com/alessiofrittoli/fetcher.git"
	},
	"main": "./dist/index.js",
	"module": "./dist/index.mjs",
	"types": "./dist/index.d.ts",
	"files": [
		"dist",
		"scripts/postinstall"
	],
	"exports": {
		".": {
			"types": "./dist/index.d.ts",
			"import": "./dist/index.mjs",
			"require": "./dist/index.js"
		},
		"./fetch": {
			"types": "./dist/fetch.d.ts",
			"import": "./dist/fetch.mjs",
			"require": "./dist/fetch.js"
		},
		"./xhr": {
			"types": "./dist/xhr/index.d.ts",
			"import": "./dist/xhr/index.mjs",
			"require": "./dist/xhr/index.js"
		},
		"./error": {
			"types": "./dist/error.d.ts",
			"import": "./dist/error.mjs",
			"require": "./dist/error.js"
		},
		"./types": {
			"types": "./dist/types.d.ts"
		}
	},
	"sideEffects": false,
	"scripts": {
		"//1a": "*********************************************************************",
		"//1b": "******************** DEV - BUILD - LINT - RELEASE *******************",
		"//1c": "*********************************************************************",
		"dev": "NODE_ENV=development tsup --watch",
		"build:prod": "NODE_ENV=production tsup",
		"build": "pnpm lint && pnpm test:ci && pnpm build:prod",
		"lint": "eslint",
		"release": "node scripts/publish.js --verbose --npm",
		"//2a": "*********************************************************************",
		"//2b": "***************************** UNIT TESTS ****************************",
		"//2c": "*********************************************************************",
		"test": "jest --verbose",
		"test:watch": "jest --watchAll --verbose",
		"test:ci": "jest --ci --verbose",
		"//3a": "*********************************************************************",
		"//3b": "************************ UNIT TESTS COVERAGE ************************",
		"//3c": "*********************************************************************",
		"test:coverage": "pnpm test:watch --coverage",
		"test:coverage:ci": "pnpm test:ci --coverage",
		"test:serve-coverage": "http-server ./coverage/lcov-report --gzip true -p 0 -o --silent",
		"test:coverage:serve": "concurrently --prefix none --kill-others \"pnpm test:coverage\" \"pnpm test:serve-coverage\"",
		"//4a": "*********************************************************************",
		"//4b": "************************ TARGETED UNIT TESTS ************************",
		"//4c": "*********************************************************************",
		"test:fetch": "pnpm test:watch fetch.test.ts"
	},
	"devDependencies": {
		"@alessiofrittoli/crypto-buffer": "^3.6.0",
		"@eslint/js": "^9.27.0",
		"@jest/globals": "^29.7.0",
		"@types/jest": "^29.5.14",
<<<<<<< HEAD
		"@types/node": "^22.15.21",
=======
		"@types/node": "^22.15.3",
>>>>>>> f045b8e9
		"concurrently": "^9.1.2",
		"dotenv": "^16.5.0",
		"eslint": "^9.27.0",
		"globals": "^16.1.0",
		"http-server": "^14.1.1",
		"jest": "^29.7.0",
		"jest-environment-jsdom": "^29.7.0",
		"ts-jest": "^29.3.4",
		"ts-node": "^10.9.2",
		"tsup": "^8.5.0",
		"typescript": "^5.8.3",
<<<<<<< HEAD
		"typescript-eslint": "^8.32.1"
	},
	"dependencies": {
		"@alessiofrittoli/chain-functions": "^2.3.0",
		"@alessiofrittoli/event-emitter": "^1.4.0",
		"@alessiofrittoli/exception": "^3.2.0",
		"@alessiofrittoli/node-scripts": "^2.6.0",
		"@alessiofrittoli/type-utils": "^1.8.0",
		"@alessiofrittoli/url-utils": "^3.4.0"
=======
		"typescript-eslint": "^8.31.1"
	},
	"dependencies": {
		"@alessiofrittoli/abort-controller": "^0.1.0",
		"@alessiofrittoli/chain-functions": "^2.3.0",
		"@alessiofrittoli/event-emitter": "^1.4.0",
		"@alessiofrittoli/exception": "^3.2.0",
		"@alessiofrittoli/node-scripts": "^2.5.0",
		"@alessiofrittoli/type-utils": "^1.8.0",
		"@alessiofrittoli/url-utils": "^3.4.0",
		"@alessiofrittoli/web-utils": "^1.10.0"
>>>>>>> f045b8e9
	},
	"pnpm": {
		"onlyBuiltDependencies": [
			"@alessiofrittoli/type-utils",
			"esbuild"
		]
	}
}<|MERGE_RESOLUTION|>--- conflicted
+++ resolved
@@ -92,11 +92,7 @@
 		"@eslint/js": "^9.27.0",
 		"@jest/globals": "^29.7.0",
 		"@types/jest": "^29.5.14",
-<<<<<<< HEAD
 		"@types/node": "^22.15.21",
-=======
-		"@types/node": "^22.15.3",
->>>>>>> f045b8e9
 		"concurrently": "^9.1.2",
 		"dotenv": "^16.5.0",
 		"eslint": "^9.27.0",
@@ -108,29 +104,17 @@
 		"ts-node": "^10.9.2",
 		"tsup": "^8.5.0",
 		"typescript": "^5.8.3",
-<<<<<<< HEAD
 		"typescript-eslint": "^8.32.1"
-	},
-	"dependencies": {
-		"@alessiofrittoli/chain-functions": "^2.3.0",
-		"@alessiofrittoli/event-emitter": "^1.4.0",
-		"@alessiofrittoli/exception": "^3.2.0",
-		"@alessiofrittoli/node-scripts": "^2.6.0",
-		"@alessiofrittoli/type-utils": "^1.8.0",
-		"@alessiofrittoli/url-utils": "^3.4.0"
-=======
-		"typescript-eslint": "^8.31.1"
 	},
 	"dependencies": {
 		"@alessiofrittoli/abort-controller": "^0.1.0",
 		"@alessiofrittoli/chain-functions": "^2.3.0",
 		"@alessiofrittoli/event-emitter": "^1.4.0",
 		"@alessiofrittoli/exception": "^3.2.0",
-		"@alessiofrittoli/node-scripts": "^2.5.0",
+		"@alessiofrittoli/node-scripts": "^2.6.0",
 		"@alessiofrittoli/type-utils": "^1.8.0",
 		"@alessiofrittoli/url-utils": "^3.4.0",
-		"@alessiofrittoli/web-utils": "^1.10.0"
->>>>>>> f045b8e9
+		"@alessiofrittoli/web-utils": "^1.11.0"
 	},
 	"pnpm": {
 		"onlyBuiltDependencies": [
